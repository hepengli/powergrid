from dataclasses import dataclass, field, asdict
from typing import Optional, List, Dict, Type, Any, Iterable, Tuple
import numpy as np

from powergrid.core.utils.typing import Array, FeatureProvider
from powergrid.core.utils.registry import provider
from powergrid.core.utils.phase import PhaseModel, PhaseSpec


KNOWN_FEATURES: Dict[str, Type[FeatureProvider]] = {}


def _vec_names(feat: FeatureProvider) -> Tuple[np.ndarray, List[str]]:
    v = np.asarray(feat.vector(), np.float32).ravel()
    n = feat.names()
    if len(n) != v.size:
        raise ValueError(
            f"{feat.__class__.__name__}: names ({len(n)}) != vector size ({v.size})."
        )
    return v, n


@provider()
@dataclass(slots=True)
class DeviceState(FeatureProvider):
    """
    DeviceState — phase-owning container that aggregates multiple feature
    providers (StorageBlock, ElectricalBasePh, PhaseConnection, etc.) into a
    single feature vector and name list.

    Authoritative phase context:
      • DeviceState validates its own (phase_model, phase_spec).
      • It then overrides every child feature's phase_model/spec to match.
      • After override, each feature is asked to re-validate under the final context:
          - revalidate_after_context() if available (preferred)
          - else _validate_inputs_() or _ensure_shapes/_ensure_shapes_() if present
          - else defer errors to vector()/names()

    No implicit conversions:
      • We never call to_phase_model() on features.
      • Users must decide BALANCED_1PH vs THREE_PHASE; DeviceState enforces that
        choice across children.

    Vector & names:
      • vectors are concatenated in feature order; empty vectors are skipped.
      • names are concatenated in the same order; 1:1 parity enforced per feature.
      • prefix_names=True prepends '<ClassName>.' to each child’s names.
    """

    phase_model: PhaseModel = PhaseModel.BALANCED_1PH
    phase_spec: Optional[PhaseSpec] = None  # None allowed for BALANCED_1PH

    features: List[FeatureProvider] = field(default_factory=list)
    prefix_names: bool = False

<<<<<<< HEAD
    def __post_init__(self):
        self._validate_phase_context_()
        self._apply_phase_context_to_features_()

    def _validate_phase_context_(self) -> None:
        if self.phase_model == PhaseModel.THREE_PHASE:
            if not isinstance(self.phase_spec, PhaseSpec):
                raise ValueError("THREE_PHASE requires a PhaseSpec.")
            n = self.phase_spec.nph()
            if n not in (1, 2, 3):
                raise ValueError("THREE_PHASE PhaseSpec must have 1, 2, or 3 phases.")
        elif self.phase_model == PhaseModel.BALANCED_1PH:
            # Allow None; if provided, must be single-phase
            if self.phase_spec is not None and self.phase_spec.nph() > 1:
                raise ValueError("BALANCED_1PH cannot use a multi-phase PhaseSpec.")
        else:
            raise ValueError(f"Unsupported phase model: {self.phase_model}")

    def _apply_phase_context_to_features_(self) -> None:
        """
        Override children with the authoritative phase context, then
        invoke their validators in the final context.
        """
        for f in self.features:
            # 1) Override phase_model if attribute exists
            if hasattr(f, "phase_model"):
                try:
                    setattr(f, "phase_model", self.phase_model)
                except Exception:
                    # If a feature refuses reassignment, let it fail later.
                    pass

            # 2) Override phase_spec if attribute exists
            if hasattr(f, "phase_spec"):
                try:
                    if self.phase_model == PhaseModel.BALANCED_1PH:
                        setattr(f, "phase_spec", None)
                    else:
                        setattr(f, "phase_spec", self.phase_spec)
                except Exception:
                    pass

            # 3) Re-validate under final context if the feature provides hooks
            #    Try in this order: revalidate_after_context, _validate_inputs_,
            #    _ensure_shapes, _ensure_shapes_
            for meth in ("revalidate_after_context",
                         "_validate_inputs_",
                         "_ensure_shapes",
                         "_ensure_shapes_"):
                if hasattr(f, meth) and callable(getattr(f, meth)):
                    getattr(f, meth)()
                    break  # run at most one

    def _iter_ready_features(self) -> Iterable[FeatureProvider]:
        for f in self.features:
            yield f
=======
@dataclass(slots=False)  # Disable slots to allow __getattr__ and __setattr__
class DeviceState:
    phase_model: PhaseModel = PhaseModel.BALANCED_1PH
    phase_spec: PhaseSpec = field(default_factory=PhaseSpec)
    providers: List[FeatureProvider] = field(default_factory=list)
>>>>>>> 00096d37

    def vector(self) -> Array:
        vecs: List[np.ndarray] = []
        for f in self._iter_ready_features():
            v, _ = _vec_names(f)
            if v.size:
                vecs.append(v)
        if not vecs:
            return np.zeros(0, np.float32)
        return np.concatenate(vecs, dtype=np.float32)

    def names(self) -> List[str]:
        out: List[str] = []
        for f in self._iter_ready_features():
            _, n = _vec_names(f)
            if self.prefix_names and n:
                pref = f.__class__.__name__ + "."
                n = [pref + s for s in n]
            out += n
        return out

    def clamp_(self) -> None:
        for f in self._iter_ready_features():
            if hasattr(f, "clamp_"):
                f.clamp_()

    def to_dict(self) -> Dict[str, Any]:
        return {
            "phase_model": (
                self.phase_model.value
                if isinstance(self.phase_model, PhaseModel) else str(self.phase_model)
            ),
            "phase_spec": (
                None if self.phase_spec is None else {
                    "phases": self.phase_spec.phases,
                    "has_neutral": self.phase_spec.has_neutral,
                    "earth_bond": self.phase_spec.earth_bond,
                }
            ),
            "prefix_names": self.prefix_names,
            "features": [
                {
                    "kind": f.__class__.__name__,
                    "payload": (
                        f.to_dict() if hasattr(f, "to_dict") else asdict(f)
                    ),
                }
                for f in self.features
            ],
        }

    @classmethod
    def from_dict(
        cls,
        d: Dict[str, Any],
        registry: Optional[Dict[str, Type[FeatureProvider]]] = None,
    ) -> "DeviceState":
<<<<<<< HEAD
        pm = d.get("phase_model", PhaseModel.THREE_PHASE)
        pm = pm if isinstance(pm, PhaseModel) else PhaseModel(pm)

        psd = d.get("phase_spec", None)
        if psd is None:
            ps = None
        elif isinstance(psd, PhaseSpec):
            ps = psd
        else:
            ps = PhaseSpec(
                psd.get("phases", "ABC"),
                psd.get("has_neutral", False),
                psd.get("earth_bond", True),
            )

        reg = registry or KNOWN_FEATURES
        feats: List[FeatureProvider] = []
        for item in d.get("features", []):
            kind = item.get("kind")
            payload = item.get("payload", {})
            cls_ = reg.get(kind)
            if cls_ is None:
                raise ValueError(
                    f"Unknown feature kind '{kind}'. Provide a registry mapping."
                )
            if hasattr(cls_, "from_dict"):
                feats.append(cls_.from_dict(payload))  # type: ignore
            else:
                feats.append(cls_(**payload))          # type: ignore

        ds = cls(
            phase_model=pm,
            phase_spec=ps,
            features=feats,
            prefix_names=d.get("prefix_names", False),
        )
        # Defensive: apply again post-build
        ds._validate_phase_context_()
        ds._apply_phase_context_to_features_()
        return ds
=======
        spec = spec or self.phase_spec
        new_provs: List[FeatureProvider] = []
        for p in self.providers:
            if hasattr(p, "to_phase_model"):
                new_provs.append(p.to_phase_model(model, spec, policy))
            else:
                new_provs.append(p)
        return DeviceState(phase_model=model, phase_spec=spec, providers=new_provs)


    def as_vector(self) -> np.ndarray:
        """Convert device state to flat numeric vector.

        Uses the provider-based architecture to construct the state vector.

        Returns:
            Float32 numpy array containing the state representation
        """
        return self.vector()

    def __getattr__(self, name: str):
        """Compatibility layer: access provider attributes directly.

        This allows backward compatibility with code that accesses state.P, state.Q, etc.
        """
        # Avoid recursion on internal attributes
        if name in ('phase_model', 'phase_spec', 'providers'):
            raise AttributeError(f"'{self.__class__.__name__}' object has no attribute '{name}'")

        # Alias mappings for backward compatibility
        alias_map = {
            'P': 'P_MW',
            'Q': 'Q_MVAr',
        }
        lookup_name = alias_map.get(name, name)

        # Search providers for the attribute
        providers_list = object.__getattribute__(self, 'providers')
        for provider in providers_list:
            if hasattr(provider, lookup_name):
                return getattr(provider, lookup_name)

        # Default values for commonly accessed attributes that may not exist
        defaults = {
            'on': 1.0,  # Devices without UC are always "on"
        }
        if name in defaults:
            return defaults[name]

        raise AttributeError(f"'{self.__class__.__name__}' object has no attribute '{name}'")

    def __setattr__(self, name: str, value):
        """Compatibility layer: set provider attributes directly."""
        # Handle dataclass fields normally
        if name in ('phase_model', 'phase_spec', 'providers'):
            object.__setattr__(self, name, value)
            return

        # Alias mappings for backward compatibility
        alias_map = {
            'P': 'P_MW',
            'Q': 'Q_MVAr',
        }
        lookup_name = alias_map.get(name, name)

        # Try to set on existing providers
        if hasattr(self, 'providers'):
            for provider in self.providers:
                if hasattr(provider, lookup_name):
                    setattr(provider, lookup_name, value)
                    return

        # If no provider has this attribute, set it as a normal attribute
        object.__setattr__(self, name, value)
>>>>>>> 00096d37
<|MERGE_RESOLUTION|>--- conflicted
+++ resolved
@@ -53,7 +53,6 @@
     features: List[FeatureProvider] = field(default_factory=list)
     prefix_names: bool = False
 
-<<<<<<< HEAD
     def __post_init__(self):
         self._validate_phase_context_()
         self._apply_phase_context_to_features_()
@@ -110,13 +109,11 @@
     def _iter_ready_features(self) -> Iterable[FeatureProvider]:
         for f in self.features:
             yield f
-=======
 @dataclass(slots=False)  # Disable slots to allow __getattr__ and __setattr__
 class DeviceState:
     phase_model: PhaseModel = PhaseModel.BALANCED_1PH
     phase_spec: PhaseSpec = field(default_factory=PhaseSpec)
     providers: List[FeatureProvider] = field(default_factory=list)
->>>>>>> 00096d37
 
     def vector(self) -> Array:
         vecs: List[np.ndarray] = []
@@ -174,7 +171,6 @@
         d: Dict[str, Any],
         registry: Optional[Dict[str, Type[FeatureProvider]]] = None,
     ) -> "DeviceState":
-<<<<<<< HEAD
         pm = d.get("phase_model", PhaseModel.THREE_PHASE)
         pm = pm if isinstance(pm, PhaseModel) else PhaseModel(pm)
 
@@ -200,7 +196,8 @@
                 raise ValueError(
                     f"Unknown feature kind '{kind}'. Provide a registry mapping."
                 )
-            if hasattr(cls_, "from_dict"):
+            if hasattr(cls_, "
+                       "):
                 feats.append(cls_.from_dict(payload))  # type: ignore
             else:
                 feats.append(cls_(**payload))          # type: ignore
@@ -215,7 +212,6 @@
         ds._validate_phase_context_()
         ds._apply_phase_context_to_features_()
         return ds
-=======
         spec = spec or self.phase_spec
         new_provs: List[FeatureProvider] = []
         for p in self.providers:
@@ -289,5 +285,4 @@
                     return
 
         # If no provider has this attribute, set it as a normal attribute
-        object.__setattr__(self, name, value)
->>>>>>> 00096d37
+        object.__setattr__(self, name, value)